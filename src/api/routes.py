from fastapi import APIRouter, HTTPException, Depends, BackgroundTasks
from ..utils.logging import get_logger, log_api_error
import httpx
import asyncio
from sqlalchemy.orm import Session
from ..models.documents import SessionLocal, Document
from ..services.s3_service import S3Service
from typing import List, Dict
import ulid
from pydantic import BaseModel, validator
from datetime import datetime
import os

class FileResponse(BaseModel):
    id: str
    filename: str
    status: str

class ProcessingResponse(BaseModel):
    status: str
    message: str

class TimeFilter(BaseModel):
    since: str  # Can be timestamp or ULID
    
    @validator('since')
    def validate_since(cls, v):
        # Try parsing as ULID first
        try:
            ulid.parse(v)
            return v
        except ValueError:
            # Try parsing as timestamp
            try:
                datetime.fromisoformat(v.replace('Z', '+00:00'))
                return v
            except ValueError:
                raise ValueError("since must be a valid ULID or ISO timestamp")

router = APIRouter()
logger = get_logger(__name__)

# Validate environment variables on startup
required_vars = [
    'DATA_DIR', 'TEMP_DIR', 'PROCESSED_DIR', 'DATABASE_URL',
    'S3_ENDPOINT', 'S3_ACCESS_KEY', 'S3_SECRET_KEY', 'SOURCE_BUCKET'
]
missing_vars = [var for var in required_vars if not os.getenv(var)]
if missing_vars:
    raise ValueError(f"Missing required environment variables: {', '.join(missing_vars)}")

s3_service = S3Service()

def get_db():
    db = SessionLocal()
    try:
        yield db
    finally:
        db.close()

@router.get("/files", response_model=List[FileResponse])
async def list_files(
    source: str = "bucket",
    since: str = None,
    db: Session = Depends(get_db)
):
    """
    List files from either source folder or processed folder
    source: 'bucket' for source folder, 'parsed' for processed folder
    """
    if source not in ["bucket", "parsed"]:
        raise HTTPException(400, "Invalid source parameter")
    
    try:
        if since:
            # Validate since parameter
            TimeFilter(since=since)
            if source == "bucket":
                return await s3_service.list_files(db, since=since)
            else:
                return await s3_service.list_processed_files(db, since=since)
        else:
            if source == "bucket":
                return await s3_service.list_files(db)
            else:
                return await s3_service.list_processed_files(db)
    except Exception as e:
        raise HTTPException(500, f"Error listing files: {str(e)}")

@router.get("/files/{process_id}/status", response_model=ProcessingResponse)
async def get_processing_status(
    process_id: str,
    db: Session = Depends(get_db)
):
    """Get status of a specific processing job"""
    doc = db.query(Document).filter_by(id=process_id).first()
    if not doc:
        raise HTTPException(404, "Processing job not found")
        
    return {
        "status": doc.status,
        "message": doc.error_message if doc.status == "failed" else f"Processing status: {doc.status}"
    }

@router.get("/status", response_model=Dict[str, str])
async def get_files_status(db: Session = Depends(get_db)):
    """Get processing status for all files"""
    try:
        return await s3_service.get_files_status(db)
    except Exception as e:
        log_api_error(logger, e, {
            "operation": "get_files_status"
        })
        raise HTTPException(
            status_code=500,
            detail="Error retrieving file status. Please try again later."
        )

@router.get("/files/{file_id}", response_model=FileResponse)
async def get_file(file_id: str, source: str, db: Session = Depends(get_db)):
    """Get details for a specific file"""
    if source not in ["bucket", "parsed"]:
        raise HTTPException(400, "Invalid source parameter")
    
    if source == "bucket":
        return await s3_service.get_file(file_id)
    else:
        return await s3_service.get_processed_file(file_id, db)

class ProcessFileRequest(BaseModel):
    """Request model for file processing"""
    identifier_type: str = "id"  # Either "id" or "filename"

    @validator('identifier_type')
    def validate_identifier_type(cls, v):
        if v not in ["id", "filename"]:
            raise ValueError('identifier_type must be either "id" or "filename"')
        return v

@router.post("/files/{identifier}/process", response_model=ProcessingResponse)
async def process_file(
    identifier: str,
    background_tasks: BackgroundTasks,
    request: ProcessFileRequest = None,
    db: Session = Depends(get_db)
):
    """Process a specific file asynchronously"""
    # Generate new ULID for tracking
    process_id = str(ulid.new())
    
    try:
        if request is None:
            request = ProcessFileRequest()
            if '.' in identifier:
                request.identifier_type = "filename"

        # Create document record immediately
        doc = Document(
            id=process_id,
            original_filename=identifier if request.identifier_type == "filename" else None,
            processed_filename="",
            version="1.0",
            status="queued",
            created_at=datetime.utcnow(),
            s3_last_modified=datetime.utcnow()
        )
        db.add(doc)
        db.commit()

        # Add processing to background tasks
        s3_service = S3Service()
        if request.identifier_type == "filename":
            file_path = f"{s3_service.source_prefix}{identifier}"
        else:
            # Look up original filename from database using ID
            orig_doc = db.query(Document).filter_by(id=identifier).first()
            if not orig_doc:
                raise FileNotFoundError(f"No file found with ID {identifier}")
            file_path = orig_doc.original_filename

        # Get file metadata from S3
        try:
            response = s3_service.s3_client.get_object(
                Bucket=s3_service.source_bucket,
                Key=file_path
            )
            obj = {
                "Key": file_path,
                "LastModified": response['LastModified'],
                "Content": response['Body'].read()
            }
        except Exception as e:
            doc.status = "failed"
            doc.error_message = f"Failed to get file from S3: {str(e)}"
            db.commit()
            raise HTTPException(status_code=404, detail=str(e))

        # Add to background tasks
        background_tasks.add_task(s3_service.process_single_file_background, obj, db)

<<<<<<< HEAD
        # Start background processing and update initial status
        # Run synchronously since S3 operations are blocking
        s3_service.process_single_file(file_path, db)
        
        return ProcessingResponse(
            status="accepted",
            message=f"Processing started for file (identifier: {identifier})"
        )
=======
        return {
            "status": "accepted",
            "message": f"Processing queued with ID: {process_id}"
        }
>>>>>>> bb21ce91
    except FileNotFoundError as e:
        log_api_error(logger, e, {
            "identifier": identifier,
            "identifier_type": request.identifier_type,
            "operation": "process_file"
        })
        raise HTTPException(status_code=404, detail=str(e))
    except PermissionError as e:
        log_api_error(logger, e, {
            "identifier": identifier,
            "identifier_type": request.identifier_type,
            "operation": "process_file"
        })
        raise HTTPException(status_code=403, detail=str(e))
    except Exception as e:
        log_api_error(logger, e, {
            "identifier": identifier,
            "identifier_type": request.identifier_type,
            "operation": "process_file"
        })
        raise HTTPException(
            status_code=500,
            detail=f"Internal error processing file. Please contact support if the issue persists."
        )

@router.post("/process", response_model=ProcessingResponse)
async def trigger_processing():
    """Trigger the worker to process new files"""
    try:
        # Just trigger the worker asynchronously and return immediately
        worker_url = os.getenv("WORKER_URL", "http://worker:8071")
        logger.info(f"Connecting to worker service at: {worker_url}")
        
        try:
            async with httpx.AsyncClient(timeout=30.0, verify=False) as client:
                # Configure client with retries
                for attempt in range(3):
                    try:
                        logger.debug(f"Attempt {attempt + 1}: Sending request to worker: POST {worker_url}/process")
                        response = await client.post(
                            f"{worker_url}/process",
                            headers={"Content-Type": "application/json"}
                        )
                        logger.debug(f"Worker response status: {response.status_code}")
                        break
                    except httpx.ConnectError as e:
                        if attempt == 2:  # Last attempt
                            raise
                        logger.warning(f"Connection attempt {attempt + 1} failed, retrying... Error: {str(e)}")
                        await asyncio.sleep(1)  # Wait before retry
        except Exception as e:
            logger.error(f"Failed to connect to worker service at {worker_url}: {str(e)}")
            raise HTTPException(
                status_code=503,
                detail="Worker service unavailable. Please try again later."
            )
            
        return {
            "status": "accepted",
            "message": "Processing triggered successfully"
        }
    except Exception as e:
        raise HTTPException(500, f"Error triggering processing: {str(e)}")<|MERGE_RESOLUTION|>--- conflicted
+++ resolved
@@ -198,21 +198,10 @@
         # Add to background tasks
         background_tasks.add_task(s3_service.process_single_file_background, obj, db)
 
-<<<<<<< HEAD
-        # Start background processing and update initial status
-        # Run synchronously since S3 operations are blocking
-        s3_service.process_single_file(file_path, db)
-        
-        return ProcessingResponse(
-            status="accepted",
-            message=f"Processing started for file (identifier: {identifier})"
-        )
-=======
         return {
             "status": "accepted",
             "message": f"Processing queued with ID: {process_id}"
         }
->>>>>>> bb21ce91
     except FileNotFoundError as e:
         log_api_error(logger, e, {
             "identifier": identifier,
