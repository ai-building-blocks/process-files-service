import boto3
import io
import urllib3
from botocore.config import Config
from botocore.exceptions import ClientError
from ..utils.logging import get_logger, log_api_error, log_s3_operation
import os
import tempfile
import requests
import ulid
from datetime import datetime
from sqlalchemy.orm import Session
from typing import Dict, List, Optional
from src.models.documents import Document

class S3Service:
    def __init__(self):
        self.logger = get_logger(__name__)
        # Disable SSL warnings for local development
        urllib3.disable_warnings(urllib3.exceptions.InsecureRequestWarning)
        
        # Set up data directories
        self.temp_dir = os.getenv('TEMP_DIR', './data/temp')
        self.processed_dir = os.getenv('PROCESSED_DIR', './data/processed')
        os.makedirs(self.temp_dir, exist_ok=True)
        os.makedirs(self.processed_dir, exist_ok=True)
        
        # Validate required environment variables
        self.endpoint_url = os.getenv('S3_ENDPOINT')
        self.source_bucket = os.getenv('SOURCE_BUCKET')
        self.access_key = os.getenv('S3_ACCESS_KEY')
        self.secret_key = os.getenv('S3_SECRET_KEY')
        
        if not all([self.endpoint_url, self.source_bucket, self.access_key, self.secret_key]):
            raise ValueError("Missing required environment variables: S3_ENDPOINT, SOURCE_BUCKET, S3_ACCESS_KEY, S3_SECRET_KEY")
            
        # Ensure endpoint includes API port for MinIO (typically :9000)
        if ':' not in self.endpoint_url:
            self.endpoint_url = f"{self.endpoint_url}:9000"
            
        # Get prefixes from environment with validation
        self.source_prefix = self._validate_prefix(os.getenv('SOURCE_PREFIX', 'downloads/'))
        self.destination_prefix = self._validate_prefix(os.getenv('DESTINATION_PREFIX', 'processed/'))
            
        config = Config(
            s3={'addressing_style': 'path' if os.getenv('S3_USE_PATH_STYLE', 'true').lower() == 'true' else 'auto'},
            connect_timeout=5,
            retries={'max_attempts': 3}
        )
            
        self.s3_client = boto3.client(
            's3',
            endpoint_url=self.endpoint_url,
            aws_access_key_id=self.access_key,
            aws_secret_access_key=self.secret_key,
            region_name='us-east-1',  # Required for MinIO
            config=config,
            verify=os.getenv('S3_VERIFY_SSL', 'true').lower() == 'true'
        )
        
        # Validate bucket access and create if needed
        self._validate_bucket_access()

    def _validate_bucket_access(self) -> None:
        """Validate access to the S3 bucket and create if needed"""
        try:
            self.s3_client.head_bucket(Bucket=self.source_bucket)
            self.logger.info(f"Successfully connected to bucket '{self.source_bucket}' with full access")
        except ClientError as e:
            error_code = e.response['Error']['Code']
            error_msg = e.response['Error'].get('Message', '')
            
            if error_code == '403':
                self._handle_access_denied_error(error_msg)
            elif error_code == '404':
                self._handle_missing_bucket()
            else:
                self.logger.error(f"S3 error: {error_code} - {error_msg}")
                raise

    def _handle_access_denied_error(self, error_msg: str) -> None:
        """Handle 403 Access Denied error with detailed logging"""
        self.logger.error(f"Access denied to bucket '{self.source_bucket}'. Error: {error_msg}")
        self.logger.error("Current credentials and configuration:")
        self.logger.error(f"Access Key: {self.access_key[:4]}...{self.access_key[-4:]}")
        self.logger.error(f"Endpoint: {self.endpoint_url}")
        self.logger.error(f"Bucket: {self.source_bucket}")
        self.logger.error(f"Source Prefix: {self.source_prefix}")
        
        try:
            policy = self.s3_client.get_bucket_policy(Bucket=self.source_bucket)
            self.logger.error(f"Current bucket policy: {policy}")
        except:
            self.logger.error("Unable to retrieve bucket policy")
        
        raise PermissionError(
            f"Access denied to bucket '{self.source_bucket}'. "
            f"Error: {error_msg}. "
            "Please verify:\n"
            "1. S3 credentials are correct\n"
            "2. Bucket exists and is accessible\n"
            "3. IAM/bucket policy allows s3:ListBucket and s3:GetObject\n"
            "4. Endpoint URL and SSL settings are correct"
        )

    def _handle_missing_bucket(self) -> None:
        """Handle 404 Not Found error by creating the bucket"""
        self.logger.warning(f"Bucket '{self.source_bucket}' does not exist, attempting to create...")
        try:
            self.s3_client.create_bucket(Bucket=self.source_bucket)
            self.logger.info(f"Successfully created bucket '{self.source_bucket}'")
        except ClientError as create_error:
            self.logger.error(f"Failed to create bucket: {str(create_error)}")
            raise ValueError(f"Cannot create bucket '{self.source_bucket}'. Error: {str(create_error)}")

    def _validate_prefix(self, prefix: str) -> str:
        """Validate and normalize S3 prefix format"""
        if not prefix:
            raise ValueError("Prefix cannot be empty")
        
        # Ensure prefix ends with forward slash
        prefix = prefix.strip('/')
        return f"{prefix}/"
        
    async def list_files(self, session: Optional[Session] = None, since: Optional[str] = None) -> List[Dict]:
        """List files from source bucket with accurate processing status"""
        try:
            response = self.s3_client.list_objects_v2(
                Bucket=self.source_bucket,
                Prefix=self.source_prefix
            )
            
            contents = response.get('Contents', [])
            self.logger.debug(f"Listed {len(contents)} objects in {self.source_bucket}/{self.source_prefix}")
            
            if since:
                since_ts = self._parse_timestamp(since)
                contents = [obj for obj in contents if obj['LastModified'].timestamp() >= since_ts]
                
            return [self._create_file_info(obj, session) for obj in contents]
            
        except Exception as e:
            self.logger.error(f"Error listing bucket files: {str(e)}")
            raise

    def _parse_timestamp(self, timestamp: str) -> float:
        """Parse timestamp from ULID or ISO format"""
        try:
            return ulid.parse(timestamp).timestamp()
        except ValueError:
            return datetime.fromisoformat(timestamp.replace('Z', '+00:00')).timestamp()

    def _create_file_info(self, obj: Dict, session: Optional[Session]) -> Dict:
        """Create file info dictionary from S3 object"""
        filename = obj['Key'].replace(self.source_prefix, '', 1)
        doc = None
        if session:
            doc = session.query(Document).filter_by(
                original_filename=obj['Key']
            ).first()
            
        status = "unprocessed"
        if doc:
            status = doc.status
        elif os.path.exists(os.path.join(self.temp_dir, filename)):
            status = "downloaded"
            
        return {
            "id": doc.id if doc else str(ulid.new()),
            "filename": filename,
            "status": status,
            "last_modified": obj['LastModified'].isoformat()
        }

    async def get_files_status(self, session: Session) -> Dict[str, str]:
        """Get processing status for all files in the system"""
        try:
            # Get all documents from database
            docs = {doc.original_filename: "processed" 
                   for doc in session.query(Document).all()}
                
            # Check source bucket for unprocessed files
            response = self.s3_client.list_objects_v2(
                Bucket=self.source_bucket,
                Prefix=self.source_prefix
            )
            
            for obj in response.get('Contents', []):
                if obj['Key'] not in docs:
                    docs[obj['Key']] = "unprocessed"
                    
            return docs
            
        except Exception as e:
            self.logger.error(f"Error getting files status: {str(e)}")
            raise

    async def process_new_files(self, session: Session) -> List[Dict]:
        """Process all new files in the source bucket"""
        results = []
        objects = self.s3_client.list_objects_v2(
            Bucket=self.source_bucket,
            Prefix=self.source_prefix
        )
        
        for obj in objects.get('Contents', []):
            try:
                result = await self.process_single_file(obj['Key'], session)
                results.append({
                    'file': obj['Key'],
                    'status': result['status'],
                    'message': result['message']
                })
            except Exception as e:
                results.append({
                    'file': obj['Key'],
                    'status': 'error',
                    'message': str(e)
                })
                
        return results

    def process_single_file(self, file_id: str, session: Session) -> None:
        """Process a specific file by its ID in background"""
        try:
            # Get file metadata first
            head_response = self.s3_client.head_object(
                Bucket=self.source_bucket,
                Key=file_id
            )
            last_modified = head_response['LastModified']
        except ClientError as e:
            error_code = e.response['Error']['Code']
            if error_code in ['403', '404']:
                self._handle_s3_client_error(e, file_id)
            raise

        # Create initial document record with s3_last_modified
        doc = Document(
            id=str(ulid.new()),
            original_filename=file_id,
            processed_filename='',
            version='1.0',
            status='pending',
            created_at=datetime.utcnow(),
            s3_last_modified=last_modified.replace(tzinfo=None)  # Remove timezone for SQLite
        )
        session.add(doc)
        session.commit()
        
        try:
            # Update status to downloading
            doc.status = 'downloading'
            session.commit()
            
            log_s3_operation(self.logger, "get_object", {"file_id": file_id})
            
            try:
                response = self.s3_client.get_object(
                    Bucket=self.source_bucket,
                    Key=file_id
                )
                
                content = response['Body'].read()
                last_modified = response['LastModified']
                self.logger.info(f"Successfully downloaded file {file_id}, size: {len(content)} bytes")
                
                # Update status after successful download
                doc.status = 'downloaded'
                doc.downloaded_at = datetime.utcnow()
                doc.s3_last_modified = last_modified.replace(tzinfo=None)
                session.commit()
                
                file_metadata = {
                    "Key": file_id,
                    "LastModified": last_modified,
                    "Content": content
                }
                
            except ClientError as e:
                doc.status = 'failed'
                doc.error_message = str(e)
                session.commit()
                self._handle_s3_client_error(e, file_id)
            
            # Update status to processing
            doc.status = 'processing'
            doc.processing_started_at = datetime.utcnow()
            session.commit()
            
            # Process the file synchronously since S3 operations are blocking
            self._process_file(file_metadata, session, doc)
            
        except Exception as e:
            self.logger.error(f"Error processing file {file_id}: {str(e)}")
            raise

    def _handle_s3_client_error(self, error: ClientError, file_id: str) -> None:
        """Handle S3 client errors with appropriate logging and exceptions"""
        error_code = error.response['Error']['Code']
        error_msg = error.response['Error']['Message']
        context = {
            "file_id": file_id,
            "bucket": self.source_bucket,
            "operation": "get_object",
            "error_code": error_code,
            "error_message": error_msg
        }
        
        log_api_error(self.logger, error, context)
        
        if error_code == '404':
            raise FileNotFoundError(f"File '{file_id}' not found in bucket '{self.source_bucket}'")
        elif error_code == '403':
            self.logger.error("Access denied. Current configuration:")
            self.logger.error(f"Bucket: {self.source_bucket}")
            self.logger.error(f"Key: {file_id}")
            self.logger.error(f"Endpoint: {self.endpoint_url}")
            raise PermissionError(
                f"Access denied to file '{file_id}' in bucket '{self.source_bucket}'. "
                "Please verify:\n"
                "1. S3 credentials are correct\n"
                "2. IAM/bucket policy allows s3:GetObject\n"
                "3. File exists and is accessible\n"
                "4. Bucket and path configuration is correct"
            )
        else:
            raise Exception(f"S3 error accessing file '{file_id}': {error_msg}")
    
<<<<<<< HEAD
    def _process_file(self, obj: Dict, session: Session, doc: Document) -> None:
=======
    def process_single_file_background(self, obj: Dict, session: Session) -> None:
>>>>>>> bb21ce91
        """Process a single file through the converter service"""
        content = obj.get('Content')
        if not content:
            self.logger.error(f"No content provided for file {obj['Key']}")
            raise ValueError("File content not provided")
            
        # Create a unique filename for the temporary file
        temp_filename = os.path.basename(obj['Key'])
        temp_filepath = os.path.join(self.temp_dir, temp_filename)
        
        try:
            # Log pre-save state
            self.logger.debug(f"Attempting to save file to {temp_filepath}")
            self.logger.debug(f"Temp directory exists: {os.path.exists(self.temp_dir)}")
            self.logger.debug(f"Temp directory permissions: {oct(os.stat(self.temp_dir).st_mode)[-3:]}")
            self.logger.debug(f"Content size to write: {len(content)} bytes")
            
            # Use absolute paths
            abs_temp_filepath = os.path.abspath(temp_filepath)
            self.logger.debug(f"Using absolute path: {abs_temp_filepath}")
            
            # Ensure parent directory exists
            os.makedirs(os.path.dirname(abs_temp_filepath), exist_ok=True)
            
            # Save the downloaded file
            with open(abs_temp_filepath, 'wb') as f:
                bytes_written = f.write(content)
                self.logger.debug(f"Bytes written to file: {bytes_written}")
                f.flush()
                os.fsync(f.fileno())  # Force write to disk
                
            # Verify file was saved correctly
            if not os.path.exists(abs_temp_filepath):
                raise IOError(f"Failed to save file to {abs_temp_filepath}")
            
            actual_size = os.path.getsize(abs_temp_filepath)
            self.logger.debug(f"Saved file size: {actual_size} bytes")
            if actual_size != len(content):
                raise IOError(f"File size mismatch. Expected: {len(content)}, Got: {actual_size}")
            
            # Double check file persistence
            with open(abs_temp_filepath, 'rb') as f:
                check_content = f.read()
                if len(check_content) != len(content):
                    raise IOError(f"File content verification failed. Expected size: {len(content)}, Got: {len(check_content)}")
                
            self.logger.info(f"Successfully saved file to {abs_temp_filepath}")
            self.logger.debug(f"File exists after save: {os.path.exists(abs_temp_filepath)}")
            
            self.logger.info(f"Processing file {obj['Key']}")
            
            converter_url = os.getenv('CONVERTER_SERVICE_URL')
            if not converter_url:
                raise ValueError("CONVERTER_SERVICE_URL environment variable is required")
                
            with open(temp_filepath, 'rb') as f:
                response = requests.post(
                    converter_url,
                    files={'file': f}
                )
            
            if response.status_code != 200:
                doc.status = 'failed'
                doc.error_message = f"Conversion service returned status {response.status_code}"
                session.commit()
                raise ValueError(doc.error_message)
                
            content = response.json()['markdown_content']
            
            # Save locally in processed directory
            processed_filename = f'{doc.id}.md'
            processed_filepath = os.path.join(self.processed_dir, processed_filename)
            with open(processed_filepath, 'w') as f:
                f.write(content)
            
            # Try to save to destination folder
            try:
                destination_key = f"{self.destination_prefix}{processed_filename}"
                self.s3_client.put_object(
                    Bucket=self.source_bucket,
                    Key=destination_key,
                    Body=content
                )
                
                # Update document status on successful upload
                doc.processed_filename = processed_filename
                doc.status = 'completed'
                doc.processing_completed_at = datetime.utcnow()
                session.commit()
                
            except Exception as upload_error:
                self.logger.error(f"Failed to upload processed file to S3: {str(upload_error)}")
                doc.status = 'upload_failed'
                doc.error_message = f"Failed to upload to S3: {str(upload_error)}"
                doc.processing_completed_at = datetime.utcnow()
                session.commit()
                raise  # Re-raise to trigger outer exception handling
            
        except Exception as e:
            if doc:
                doc.status = 'failed'
                doc.error_message = str(e)
                session.commit()
            raise
        finally:
            # Clean up temp file in all cases
            if os.path.exists(temp_filepath):
                os.remove(temp_filepath)
                self.logger.debug(f"Cleaned up temporary file: {temp_filepath}")<|MERGE_RESOLUTION|>--- conflicted
+++ resolved
@@ -327,16 +327,27 @@
         else:
             raise Exception(f"S3 error accessing file '{file_id}': {error_msg}")
     
-<<<<<<< HEAD
-    def _process_file(self, obj: Dict, session: Session, doc: Document) -> None:
-=======
     def process_single_file_background(self, obj: Dict, session: Session) -> None:
->>>>>>> bb21ce91
         """Process a single file through the converter service"""
         content = obj.get('Content')
         if not content:
             self.logger.error(f"No content provided for file {obj['Key']}")
             raise ValueError("File content not provided")
+
+        # Create or get document record
+        doc = session.query(Document).filter_by(original_filename=obj['Key']).first()
+        if not doc:
+            doc = Document(
+                id=str(ulid.new()),
+                original_filename=obj['Key'],
+                processed_filename='',
+                version='1.0',
+                status='pending',
+                created_at=datetime.utcnow(),
+                s3_last_modified=obj['LastModified'].replace(tzinfo=None)
+            )
+            session.add(doc)
+            session.commit()
             
         # Create a unique filename for the temporary file
         temp_filename = os.path.basename(obj['Key'])
@@ -383,6 +394,11 @@
             
             self.logger.info(f"Processing file {obj['Key']}")
             
+            # Get document record by original filename
+            doc = session.query(Document).filter_by(original_filename=obj.get('Key')).first()
+            if not doc:
+                raise ValueError(f"No document record found for file {obj.get('Key')}")
+
             converter_url = os.getenv('CONVERTER_SERVICE_URL')
             if not converter_url:
                 raise ValueError("CONVERTER_SERVICE_URL environment variable is required")
